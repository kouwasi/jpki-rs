--- conflicted
+++ resolved
@@ -20,11 +20,7 @@
 clap = { version = "4.0", features = ["derive"] }
 dialoguer = "0.10"
 hex = "0.4"
-<<<<<<< HEAD
-jpki = { version = "=0.4.0", path = "../core", features = ["digest", "pcsc", "serde"] }
-=======
-jpki = { version = "=0.3.0", path = "../core", features = ["pcsc", "serde"] }
->>>>>>> 9bebed34
+jpki = { version = "=0.4.0", path = "../core", features = ["pcsc", "serde"] }
 pcsc = "2.7"
 ring = "0.17.0-alpha.10"
 serde_json = "1.0"
