[package]
name = "jpki-ffi-android"
description = "Read certificates, sign and verify documents using your JPKI card."
version = "0.4.0"
license = "LGPL-2.1-or-later"
homepage = "https://github.com/siketyan/jpki-rs"
repository = "https://github.com/siketyan/jpki-rs.git"
authors = [
    # Thank you for your contribution!
    # While contributing to this project, feed free to add your name here :)
    "Naoki Ikeguchi <me@s6n.jp>",
]
readme = "../../README.md"
edition = "2021"

# See more keys and their definitions at https://doc.rust-lang.org/cargo/reference/manifest.html

[lib]
name = "jpki"
crate-type = ["cdylib"]

[dependencies]
android_log = "0.1.3"
log = "0.4.14"
jni = "0.19.0"
<<<<<<< HEAD
jpki = { version = "=0.4.0", path = "../../core", features = ["digest"] }
=======
jpki = { version = "=0.3.0", path = "../../core" }
>>>>>>> 9bebed34
thiserror = "1.0"<|MERGE_RESOLUTION|>--- conflicted
+++ resolved
@@ -23,9 +23,5 @@
 android_log = "0.1.3"
 log = "0.4.14"
 jni = "0.19.0"
-<<<<<<< HEAD
-jpki = { version = "=0.4.0", path = "../../core", features = ["digest"] }
-=======
-jpki = { version = "=0.3.0", path = "../../core" }
->>>>>>> 9bebed34
+jpki = { version = "=0.4.0", path = "../../core" }
 thiserror = "1.0"